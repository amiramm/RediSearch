--- conflicted
+++ resolved
@@ -8,13 +8,8 @@
 
 # RediSearch
 
-<<<<<<< HEAD
-## Secondary Index, Query Engine & Full-Text search over Redis by RedisLabs
+## Querying, secondary indexing, and full-text search for Redis
 <img src="https://raw.githubusercontent.com/RediSearch/RediSearch/master/docs/img/logo.svg" alt="logo" width="300"/>
-=======
-## Querying, secondary indexing, and full-text search for Redis
-<img src="docs/img/logo.svg" alt="logo" width="300"/>
->>>>>>> 0ab57d62
 
 ## Overview
 
