--- conflicted
+++ resolved
@@ -356,20 +356,6 @@
 
 static int queryExplainCommon(RedisModuleCtx *ctx, RedisModuleString **argv, int argc,
                               int newlinesAsElements) {
-<<<<<<< HEAD
-=======
-  // at least one field, and number of field/text args must be even
-  if (argc < 3) {
-    return RedisModule_WrongArity(ctx);
-  }
-
-  RedisModule_AutoMemory(ctx);
-  RedisSearchCtx *sctx = NewSearchCtx(ctx, argv[1], true);
-  if (sctx == NULL) {
-    return RedisModule_ReplyWithError(ctx, "Unknown Index name");
-  }
-
->>>>>>> 0c39d3bf
   QueryError status = {0};
   char *explainRoot = RS_GetExplainOutput(ctx, argv, argc, &status);
   if (!explainRoot) {
@@ -426,25 +412,28 @@
   if (argc == 4 && RMUtil_StringEqualsCaseC(argv[3], "DD")) {
     delDoc = 1;
   }
-<<<<<<< HEAD
-  int rc = DocTable_DeleteR(&sp->docs, argv[2]);
-  if (rc == 1) {
-=======
-  RSDocumentKey docId = MakeDocKeyR(argv[2]);
+
   RedisSearchCtx sctx = SEARCH_CTX_STATIC(ctx, sp);
-  t_docId id = DocTable_GetId(&sp->docs, docId);
+  RedisModuleString *docKey = argv[2];
+
+  // Get the doc ID
+  t_docId id = DocTable_GetIdR(&sp->docs, docKey);
+  if (id == 0) {
+    return RedisModule_ReplyWithLongLong(ctx, 0);
+    // ID does not exist.
+  }
+
   for (size_t i = 0; i < sp->numFields; ++i) {
     FieldSpec *fs = sp->fields + i;
     if (fs->type != FIELD_GEO) {
       continue;
     }
     GeoIndex gi = {.ctx = &sctx, .sp = fs};
-    GeoIndex_Remove(&gi, id);
-  }
-
-  int rc = DocTable_Delete(&sp->docs, docId);
+    GeoIndex_RemoveEntries(&gi, sctx.spec, id);
+  }
+
+  int rc = DocTable_DeleteR(&sp->docs, docKey);
   if (rc) {
->>>>>>> 0c39d3bf
     sp->stats.numDocuments--;
 
     // If needed - delete the actual doc
