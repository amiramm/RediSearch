import bz2
import json
import itertools
import os
from RLTest import Env
import pprint


def to_dict(res):
    d = {res[i]: res[i + 1] for i in range(0, len(res), 2)}
    return d


GAMES_JSON = os.path.join(os.path.dirname(os.path.abspath(__file__)), 'games.json.bz2')


def add_values(env, number_of_iterations=1):
    env.execute_command('FT.CREATE', 'games', 'SCHEMA', 'title', 'TEXT', 'SORTABLE',
                        'brand', 'TEXT', 'NOSTEM', 'SORTABLE',
                        'description', 'TEXT', 'price', 'NUMERIC', 'SORTABLE',
                        'categories', 'TAG')

    for i in range(number_of_iterations):
        fp = bz2.BZ2File(GAMES_JSON, 'r')
        for line in fp:
            obj = json.loads(line)
            id = obj['asin'] + (str(i) if i > 0 else '')
            del obj['asin']
            obj['price'] = obj.get('price') or 0
            obj['categories'] = ','.join(obj['categories'])
            cmd = ['FT.ADD', 'games', id, 1, 'FIELDS', ] + \
                [str(x) if x is not None else '' for x in itertools.chain(
                    *obj.items())]
            env.execute_command(*cmd)
        fp.close()


class TestAggregate():
    def __init__(self):
        self.env = Env()
        add_values(self.env)
    
    # def setUp(self):
    #     res = self.env.cmd('ft.aggregate', 'games', '@brand:mad catz', 'sortby', '1', '@price', 'return', '1', 'price')
    #     ss = 0
    #     pprint.pprint(res)

    #     for did, row in grouper(res[1:], 2):
    #         row = to_dict(row)
    #         ss += float(row['price'])
    #     print "Have {} sum".format(ss)
    
    # def tearDown(self):
    #     res = self.env.cmd('ft.aggregate', 'games', '@brand:mad catz', 'sortby', '1', '@price', 'return', '1', 'price')
    #     ss = 0
    #     pprint.pprint(res)

    #     for did, row in grouper(res[1:], 2):
    #         row = to_dict(row)
    #         ss += float(row['price'])
        
    #     print "Have {} sum".format(ss)
    #     self.env.assertAlmostEqual(3973.48, ss, 1)

    def testGroupBy(self):
        cmd = ['ft.aggregate', 'games', '*',
               'GROUPBY', '1', '@brand',
               'REDUCE', 'count', '0', 'AS', 'count',
               'SORTBY', 2, '@count', 'desc',
               'LIMIT', '0', '5'
               ]

        res = self.env.cmd(*cmd)
        self.env.assertIsNotNone(res)
        self.env.assertEqual([292L, ['brand', '', 'count', '1518'], ['brand', 'mad catz', 'count', '43'],
                                    ['brand', 'generic', 'count', '40'], ['brand', 'steelseries', 'count', '37'],
                                    ['brand', 'logitech', 'count', '35']], res)

    def testMinMax(self):
        cmd = ['ft.aggregate', 'games', 'sony',
               'GROUPBY', '1', '@brand',
               'REDUCE', 'count', '0',
               'REDUCE', 'min', '1', '@price', 'as', 'minPrice',
               'SORTBY', '2', '@minPrice', 'DESC']
        res = self.env.cmd(*cmd)
        self.env.assertIsNotNone(res)
        row = to_dict(res[1])
        self.env.assertEqual(88, int(float(row['minPrice'])))

        cmd = ['ft.aggregate', 'games', 'sony',
               'GROUPBY', '1', '@brand',
               'REDUCE', 'count', '0',
               'REDUCE', 'max', '1', '@price', 'as', 'maxPrice',
               'SORTBY', '2', '@maxPrice', 'DESC']
        res = self.env.cmd(*cmd)
        row = to_dict(res[1])
        self.env.assertEqual(695, int(float(row['maxPrice'])))

    def testAvg(self):
        cmd = ['ft.aggregate', 'games', 'sony',
               'GROUPBY', '1', '@brand',
               'REDUCE', 'avg', '1', '@price', 'AS', 'avg_price',
               'REDUCE', 'count', '0',
               'SORTBY', '2', '@avg_price', 'DESC']
        res = self.env.cmd(*cmd)
        print res
        self.env.assertIsNotNone(res)
        self.env.assertEqual(26, res[0])
        # Ensure the formatting actually exists

        first_row = to_dict(res[1])
        self.env.assertEqual(109, int(float(first_row['avg_price'])))

        for row in res[1:]:
            row = to_dict(row)
            self.env.assertIn('avg_price', row)

        # Test aliasing
        cmd = ['FT.AGGREGATE', 'games', 'sony', 'GROUPBY', '1', '@brand',
               'REDUCE', 'avg', '1', '@price', 'AS', 'avgPrice']
        res = self.env.cmd(*cmd)
        first_row = to_dict(res[1])
        self.env.assertEqual(17, int(float(first_row['avgPrice'])))

    def testCountDistinct(self):
        cmd = ['FT.AGGREGATE', 'games', '*',
               'GROUPBY', '1', '@brand',
               'REDUCE', 'COUNT_DISTINCT', '1', '@title', 'AS', 'count_distinct(title)',
               'REDUCE', 'COUNT', '0'
               ]
        res = self.env.cmd(*cmd)[1:]
        # print res
        row = to_dict(res[0])
        self.env.assertEqual(1484, int(row['count_distinct(title)']))

        cmd = ['FT.AGGREGATE', 'games', '*',
               'GROUPBY', '1', '@brand',
               'REDUCE', 'COUNT_DISTINCTISH', '1', '@title', 'AS', 'count_distinctish(title)',
               'REDUCE', 'COUNT', '0'
               ]
        res = self.env.cmd(*cmd)[1:]
        # print res
        row = to_dict(res[0])
        self.env.assertEqual(1461, int(row['count_distinctish(title)']))

    def testQuantile(self):
        cmd = ['FT.AGGREGATE', 'games', '*',
               'GROUPBY', '1', '@brand',
               'REDUCE', 'QUANTILE', '2', '@price', '0.50', 'AS', 'q50',
               'REDUCE', 'QUANTILE', '2', '@price', '0.90', 'AS', 'q90',
               'REDUCE', 'QUANTILE', '2', '@price', '0.95', 'AS', 'q95',
               'REDUCE', 'AVG', '1', '@price',
               'REDUCE', 'COUNT', '0', 'AS', 'rowcount',
               'SORTBY', '2', '@rowcount', 'DESC', 'MAX', '1']

        res = self.env.cmd(*cmd)
        row = to_dict(res[1])
        # TODO: Better samples
        self.env.assertAlmostEqual(14.99, float(row['q50']), delta=3)
        self.env.assertAlmostEqual(70, float(row['q90']), delta=50)
        self.env.assertAlmostEqual(110, (float(row['q95'])), delta=50)

    def testStdDev(self):
        cmd = ['FT.AGGREGATE', 'games', '*',
               'GROUPBY', '1', '@brand',
               'REDUCE', 'STDDEV', '1', '@price', 'AS', 'stddev(price)',
               'REDUCE', 'AVG', '1', '@price', 'AS', 'avgPrice',
               'REDUCE', 'QUANTILE', '2', '@price', '0.50', 'AS', 'q50Price',
               'REDUCE', 'COUNT', '0', 'AS', 'rowcount',
               'SORTBY', '2', '@rowcount', 'DESC',
               'LIMIT', '0', '10']
        res = self.env.cmd(*cmd)
        row = to_dict(res[1])

        self.env.assertTrue(10 <= int(
            float(row['q50Price'])) <= 20)
        self.env.assertAlmostEqual(53, int(float(row['stddev(price)'])), delta=50)
        self.env.assertEqual(29, int(float(row['avgPrice'])))

    def testParseTime(self):
        cmd = ['FT.AGGREGATE', 'games', '*',
               'GROUPBY', '1', '@brand',
               'REDUCE', 'COUNT', '0', 'AS', 'count',
               'APPLY', 'timefmt(1517417144)', 'AS', 'dt',
               'APPLY', 'parse_time("%FT%TZ", @dt)', 'as', 'parsed_dt',
               'LIMIT', '0', '1']
        res = self.env.cmd(*cmd)

        self.env.assertEqual(['brand', '', 'count', '1518', 'dt',
                              '2018-01-31T16:45:44Z', 'parsed_dt', '1517417144'], res[1])

    def testRandomSample(self):
        cmd = ['FT.AGGREGATE', 'games', '*', 'GROUPBY', '1', '@brand',
               'REDUCE', 'COUNT', '0', 'AS', 'num',
               'REDUCE', 'RANDOM_SAMPLE', '2', '@price', '10',
               'SORTBY', '2', '@num', 'DESC', 'MAX', '10']
        for row in self.env.cmd(*cmd)[1:]:
            self.env.assertIsInstance(row[5], list)
            self.env.assertGreater(len(row[5]), 0)
            self.env.assertGreaterEqual(row[3], len(row[5]))

            self.env.assertLessEqual(len(row[5]), 10)

    def testTimeFunctions(self):
        cmd = ['FT.AGGREGATE', 'games', '*',

               'APPLY', '1517417144', 'AS', 'dt',
               'APPLY', 'timefmt(@dt)', 'AS', 'timefmt',
               'APPLY', 'day(@dt)', 'AS', 'day',
               'APPLY', 'hour(@dt)', 'AS', 'hour',
               'APPLY', 'minute(@dt)', 'AS', 'minute',
               'APPLY', 'month(@dt)', 'AS', 'month',
               'APPLY', 'dayofweek(@dt)', 'AS', 'dayofweek',
               'APPLY', 'dayofmonth(@dt)', 'AS', 'dayofmonth',
               'APPLY', 'dayofyear(@dt)', 'AS', 'dayofyear',
               'APPLY', 'year(@dt)', 'AS', 'year',

               'LIMIT', '0', '1']
        res = self.env.cmd(*cmd)
        self.env.assertListEqual([1L, ['dt', '1517417144', 'timefmt', '2018-01-31T16:45:44Z', 'day', '1517356800', 'hour', '1517414400',
                                       'minute', '1517417100', 'month', '1514764800', 'dayofweek', '3', 'dayofmonth', '31', 'dayofyear', '30', 'year', '2018']], res)

    def testStringFormat(self):
        cmd = ['FT.AGGREGATE', 'games', '@brand:sony',
               'GROUPBY', '2', '@title', '@brand',
               'REDUCE', 'COUNT', '0',
               'REDUCE', 'MAX', '1', 'PRICE', 'AS', 'price',
               'APPLY', 'format("%s|%s|%s|%s", @title, @brand, "Mark", @price)', 'as', 'titleBrand',
               'LIMIT', '0', '10']
        res = self.env.cmd(*cmd)
        for row in res[1:]:
            row = to_dict(row)
            expected = '%s|%s|%s|%g' % (
                row['title'], row['brand'], 'Mark', float(row['price']))
            self.env.assertEqual(expected, row['titleBrand'])

    def testSum(self):
        cmd = ['ft.aggregate', 'games', '*',
               'GROUPBY', '1', '@brand',
               'REDUCE', 'count', '0', 'AS', 'count',
               'REDUCE', 'sum', 1, '@price', 'AS', 'sum(price)',
               'SORTBY', 2, '@sum(price)', 'desc',
               'LIMIT', '0', '5'
               ]
        res = self.env.cmd(*cmd)
        self.env.assertEqual([292L, ['brand', '', 'count', '1518', 'sum(price)', '44780.69'],
                             ['brand', 'mad catz', 'count',
                                 '43', 'sum(price)', '3973.48'],
                             ['brand', 'razer', 'count', '26',
                                 'sum(price)', '2558.58'],
                             ['brand', 'logitech', 'count',
                                 '35', 'sum(price)', '2329.21'],
                             ['brand', 'steelseries', 'count', '37', 'sum(price)', '1851.12']], res)

    def testFilter(self):
        cmd = ['ft.aggregate', 'games', '*',
               'GROUPBY', '1', '@brand',
               'REDUCE', 'count', '0', 'AS', 'count',
               'FILTER', '@count > 5'
               ]

        res = self.env.cmd(*cmd)
        for row in res[1:]:
            row = to_dict(row)
            self.env.assertGreater(int(row['count']), 5)

        cmd = ['ft.aggregate', 'games', '*',
               'GROUPBY', '1', '@brand',
               'REDUCE', 'count', '0', 'AS', 'count',
               'FILTER', '@count < 5',
               'FILTER', '@count > 2 && @brand != ""'
               ]

        res = self.env.cmd(*cmd)
        for row in res[1:]:
            row = to_dict(row)
            self.env.assertLess(int(row['count']), 5)
            self.env.assertGreater(int(row['count']), 2)

    def testToList(self):
        cmd = ['ft.aggregate', 'games', '*',
               'GROUPBY', '1', '@brand',
               'REDUCE', 'count_distinct', '1', '@price', 'as', 'count',
               'REDUCE', 'tolist', 1, '@price', 'as', 'prices',
               'SORTBY', 2, '@count', 'desc',
               'LIMIT', '0', '5'
               ]
        res = self.env.cmd(*cmd)

        for row in res[1:]:
            row = to_dict(row)
            self.env.assertEqual(int(row['count']), len(row['prices']))

    def testSortBy(self):
        res = self.env.cmd('ft.aggregate', 'games', '@brand:mad catz', 'sortby', '1', '@price', 'return', '1', 'price')
        ss = 0
        pprint.pprint(res)

        for did, row in grouper(res[1:], 2):
            row = to_dict(row)
            ss += float(row['price'])
        
        print "Have {} sum".format(ss)

        res = self.env.cmd('ft.aggregate', 'games', '*', 'GROUPBY', '1', '@brand',
                           'REDUCE', 'sum', 1, '@price', 'as', 'price',
                           'SORTBY', 2, '@price', 'desc',
                           'LIMIT', '0', '2')
        # pprint.pprint(res)
        self.env.assertListEqual([292L, ['brand', '', 'price', '44780.69'], [
                                 'brand', 'mad catz', 'price', '3973.48']], res)

        res = self.env.cmd('ft.aggregate', 'games', '*', 'GROUPBY', '1', '@brand',
                           'REDUCE', 'sum', 1, '@price', 'as', 'price',
                           'SORTBY', 2, '@price', 'asc',
                           'LIMIT', '0', '2')

        self.env.assertListEqual([292L, ['brand', 'myiico', 'price', '0.23'], [
                                 'brand', 'crystal dynamics', 'price', '0.25']], res)

        # Test MAX with limit higher than it
        res = self.env.cmd('ft.aggregate', 'games', '*', 'GROUPBY', '1', '@brand',
                           'REDUCE', 'sum', 1, '@price', 'as', 'price',
                           'SORTBY', 2, '@price', 'asc', 'MAX', 2)
        
        pprint.pprint(res)
        self.env.assertListEqual([292L, ['brand', 'myiico', 'price', '0.23'], [
                                 'brand', 'crystal dynamics', 'price', '0.25']], res)

        # Test Sorting by multiple properties
        res = self.env.cmd('ft.aggregate', 'games', '*', 'GROUPBY', '1', '@brand',
                           'REDUCE', 'sum', 1, '@price', 'as', 'price',
                           'APPLY', '(@price % 10)', 'AS', 'price',
                           'SORTBY', 4, '@price', 'asc', '@brand', 'desc', 'MAX', 10,
                           )
        pprint.pprint(res)
        self.env.assertListEqual([292L, ['brand', 'zps', 'price', '0'], ['brand', 'zalman', 'price', '0'], ['brand', 'yoozoo', 'price', '0'], ['brand', 'white label', 'price', '0'], ['brand', 'stinky', 'price', '0'], [
                                 'brand', 'polaroid', 'price', '0'], ['brand', 'plantronics', 'price', '0'], ['brand', 'ozone', 'price', '0'], ['brand', 'oooo', 'price', '0'], ['brand', 'neon', 'price', '0']], res)

    def testExpressions(self):
        pass

    def testNoGroup(self):
        res = self.env.cmd('ft.aggregate', 'games', '@brand:mad catz', 'sortby', '1', '@price', 'return', '1', 'price')
        ss = 0
        pprint.pprint(res)

        for did, row in grouper(res[1:], 2):
            row = to_dict(row)
            ss += float(row['price'])
        
        print "Have {} sum".format(ss)

        res = self.env.cmd('ft.aggregate', 'games', '*', 'LOAD', '2', '@brand', '@price',
                           'APPLY', 'floor(sqrt(@price)) % 10', 'AS', 'price',
                           'SORTBY', 4, '@price', 'desc', '@brand', 'desc', 'MAX', 5,
                           )
        exp = [2265L,
 ['brand', 'xbox', 'price', '9'],
 ['brand', 'turtle beach', 'price', '9'],
 ['brand', 'trust', 'price', '9'],
 ['brand', 'steelseries', 'price', '9'],
 ['brand', 'speedlink', 'price', '9']]
        # exp = [2265L, ['brand', 'Xbox', 'price', '9'], ['brand', 'Turtle Beach', 'price', '9'], [
                            #  'brand', 'Trust', 'price', '9'], ['brand', 'SteelSeries', 'price', '9'], ['brand', 'Speedlink', 'price', '9']]
        pprint.pprint(res)
        self.env.assertListEqual(exp[1], res[1])

    def testLoad(self):
        res = self.env.cmd('ft.aggregate', 'games', '*',
                           'LOAD', '3', '@brand', '@price', '@nonexist',
                           'SORTBY', 2, '@price', 'DESC', 'MAX', 2)
        exp = [3L, ['brand', '', 'price', '759.12', 'nonexist', None], ['brand', 'Sony', 'price', '695.8', 'nonexist', None]]
        pprint.pprint(res)
        self.env.assertEqual(exp[1], res[1])

    def testSplit(self):
        res = self.env.cmd('ft.aggregate', 'games', '*', 'APPLY', 'split("hello world,  foo,,,bar,", ",", " ")', 'AS', 'strs',
                           'APPLY', 'split("hello world,  foo,,,bar,", " ", ",")', 'AS', 'strs2',
                           'APPLY', 'split("hello world,  foo,,,bar,", "", "")', 'AS', 'strs3',
                           'APPLY', 'split("hello world,  foo,,,bar,")', 'AS', 'strs4',
                           'APPLY', 'split("hello world,  foo,,,bar,",",")', 'AS', 'strs5',
                           'APPLY', 'split("")', 'AS', 'empty',
                           'LIMIT', '0', '1'
                           )
        # print "Got {} results".format(len(res))
        # return
        # pprint.pprint(res)
        self.env.assertListEqual([1L, ['strs', ['hello world', 'foo', 'bar'],
                                       'strs2', ['hello', 'world', 'foo,,,bar'],
                                       'strs3', ['hello world,  foo,,,bar,'],
                                       'strs4', ['hello world', 'foo', 'bar'],
                                       'strs5', ['hello world', 'foo', 'bar'],
                                       'empty', []]], res)

    def testFirstValue(self):
        res = self.env.cmd('ft.aggregate', 'games', '@brand:(sony|matias|beyerdynamic|(mad catz))',
                           'GROUPBY', 1, '@brand',
                           'REDUCE', 'FIRST_VALUE', 4, '@title', 'BY', '@price', 'DESC', 'AS', 'top_item',
                           'REDUCE', 'FIRST_VALUE', 4, '@price', 'BY', '@price', 'DESC', 'AS', 'top_price',
                           'REDUCE', 'FIRST_VALUE', 4, '@title', 'BY', '@price', 'ASC', 'AS', 'bottom_item',
                           'REDUCE', 'FIRST_VALUE', 4, '@price', 'BY', '@price', 'ASC', 'AS', 'bottom_price',
                           'SORTBY', 2, '@top_price', 'DESC', 'MAX', 5
                           )
        expected = [4L, ['brand', 'sony', 'top_item', 'sony psp slim &amp; lite 2000 console', 'top_price', '695.8', 'bottom_item', 'sony dlchd20p high speed hdmi cable for playstation 3', 'bottom_price', '5.88'],
                                 ['brand', 'matias', 'top_item', 'matias halfkeyboard usb', 'top_price',
                                     '559.99', 'bottom_item', 'matias halfkeyboard usb', 'bottom_price', '559.99'],
                                 ['brand', 'beyerdynamic', 'top_item', 'beyerdynamic mmx300 pc gaming premium digital headset with microphone', 'top_price', '359.74',
                                     'bottom_item', 'beyerdynamic headzone pc gaming digital surround sound system with mmx300 digital headset with microphone', 'bottom_price', '0'],
                                 ['brand', 'mad catz', 'top_item', 'mad catz s.t.r.i.k.e.7 gaming keyboard', 'top_price', '295.95', 'bottom_item', 'madcatz mov4545 xbox replacement breakaway cable', 'bottom_price', '3.49']]
        import pprint
        print "Got:"
        pprint.pprint(res)
        print "Expected:"
        pprint.pprint(expected)
        self.env.assertListEqual(expected, res)

    def testLoadAfterGroupBy(self):
        with self.env.assertResponseError():
            self.env.cmd('ft.aggregate', 'games', '*',
                         'GROUPBY', 1, '@brand',
                         'LOAD', 1, '@brand')

    # def testLoadAfterSortBy(self):
    #     with self.env.assertResponseError():
    #         self.env.cmd('ft.aggregate', 'games', '*',
    #                      'SORTBY', 1, '@brand',
    #                      'LOAD', 1, '@brand')

    # def testLoadAfterApply(self):
    #     with self.env.assertResponseError():
    #         self.env.cmd('ft.aggregate', 'games', '*',
    #                      'APPLY', 'timefmt(1517417144)', 'AS', 'dt',
    #                      'LOAD', 1, '@brand')

    # def testLoadAfterFilter(self):
    #     with self.env.assertResponseError():
    #         self.env.cmd('ft.aggregate', 'games', '*',
    #                      'FILTER', '@count > 5',
    #                      'LOAD', 1, '@brand')

    # def testLoadAfterLimit(self):
    #     with self.env.assertResponseError():
    #         self.env.cmd('ft.aggregate', 'games', '*',
    #                      'LIMIT', '0', '5',
    #                      'LOAD', 1, '@brand')


class TestAggregateSecondUseCases():
    def __init__(self):
        self.env = Env()
        add_values(self.env, 2)

    def testSimpleAggregate(self):
        res = self.env.cmd('ft.aggregate', 'games', '*')
        self.env.assertIsNotNone(res)
        self.env.assertEqual(len(res), 4531)

    def testSimpleAggregateWithCursor(self):
<<<<<<< HEAD
        res = self.env.cmd('ft.aggregate', 'games', '*', 'WITHCURSOR', 'COUNT', 1000)
        self.env.assertTrue(res[1] != 0)

def grouper(iterable, n, fillvalue=None):
    "Collect data into fixed-length chunks or blocks"
    # grouper('ABCDEFG', 3, 'x') --> ABC DEF Gxx
    from itertools import izip_longest
    args = [iter(iterable)] * n
    return izip_longest(fillvalue=fillvalue, *args)
=======
        res = self.env.cmd('ft.aggregate', 'games', '*', 'WITHCURSOR', 'COUNTER', 1000)
        self.env.assertTrue(res[1] != 0)


def TestAggregateGroupByOnEmptyField(env):
    env.cmd('ft.create', 'idx', 'SCHEMA', 'f', 'TEXT', 'SORTABLE', 'test', 'TEXT', 'SORTABLE')
    env.cmd('ft.add', 'idx', 'doc1', '1.0', 'FIELDS', 'f', 'field', 'test', 'test1,test2,test3')
    env.cmd('ft.add', 'idx', 'doc2', '1.0', 'FIELDS', 'f', 'field', 'test', '')
    res = env.cmd('ft.aggregate', 'idx', 'field', 'APPLY', 'split(@test)', 'as', 'check',
                  'GROUPBY', '1', '@check', 'REDUCE', 'COUNT', '0', 'as', 'count')
    env.assertEqual(res, [4L, ['check', 'test3', 'count', '1'],
                              ['check', None, 'count', '1'], ['check', 'test1', 'count', '1'], ['check', 'test2', 'count', '1']])
>>>>>>> 0c39d3bf
<|MERGE_RESOLUTION|>--- conflicted
+++ resolved
@@ -457,7 +457,6 @@
         self.env.assertEqual(len(res), 4531)
 
     def testSimpleAggregateWithCursor(self):
-<<<<<<< HEAD
         res = self.env.cmd('ft.aggregate', 'games', '*', 'WITHCURSOR', 'COUNT', 1000)
         self.env.assertTrue(res[1] != 0)
 
@@ -467,17 +466,15 @@
     from itertools import izip_longest
     args = [iter(iterable)] * n
     return izip_longest(fillvalue=fillvalue, *args)
-=======
-        res = self.env.cmd('ft.aggregate', 'games', '*', 'WITHCURSOR', 'COUNTER', 1000)
-        self.env.assertTrue(res[1] != 0)
-
-
-def TestAggregateGroupByOnEmptyField(env):
+
+def testAggregateGroupByOnEmptyField(env):
     env.cmd('ft.create', 'idx', 'SCHEMA', 'f', 'TEXT', 'SORTABLE', 'test', 'TEXT', 'SORTABLE')
     env.cmd('ft.add', 'idx', 'doc1', '1.0', 'FIELDS', 'f', 'field', 'test', 'test1,test2,test3')
     env.cmd('ft.add', 'idx', 'doc2', '1.0', 'FIELDS', 'f', 'field', 'test', '')
     res = env.cmd('ft.aggregate', 'idx', 'field', 'APPLY', 'split(@test)', 'as', 'check',
                   'GROUPBY', '1', '@check', 'REDUCE', 'COUNT', '0', 'as', 'count')
-    env.assertEqual(res, [4L, ['check', 'test3', 'count', '1'],
-                              ['check', None, 'count', '1'], ['check', 'test1', 'count', '1'], ['check', 'test2', 'count', '1']])
->>>>>>> 0c39d3bf
+
+    expected = [4L, ['check', 'test3', 'count', '1'],
+                              ['check', None, 'count', '1'], ['check', 'test1', 'count', '1'], ['check', 'test2', 'count', '1']]
+    for var in expected:
+        env.assertIn(var, res)