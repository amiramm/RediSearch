/* SDSLib 2.0 -- A C dynamic strings library
 *
 * Copyright (c) 2006-2015, Salvatore Sanfilippo <antirez at gmail dot com>
 * Copyright (c) 2015, Oran Agra
 * Copyright (c) 2015, Redis Labs, Inc
 * All rights reserved.
 *
 * Redistribution and use in source and binary forms, with or without
 * modification, are permitted provided that the following conditions are met:
 *
 *   * Redistributions of source code must retain the above copyright notice,
 *     this list of conditions and the following disclaimer.
 *   * Redistributions in binary form must reproduce the above copyright
 *     notice, this list of conditions and the following disclaimer in the
 *     documentation and/or other materials provided with the distribution.
 *   * Neither the name of Redis nor the names of its contributors may be used
 *     to endorse or promote products derived from this software without
 *     specific prior written permission.
 *
 * THIS SOFTWARE IS PROVIDED BY THE COPYRIGHT HOLDERS AND CONTRIBUTORS "AS IS"
 * AND ANY EXPRESS OR IMPLIED WARRANTIES, INCLUDING, BUT NOT LIMITED TO, THE
 * IMPLIED WARRANTIES OF MERCHANTABILITY AND FITNESS FOR A PARTICULAR PURPOSE
 * ARE DISCLAIMED. IN NO EVENT SHALL THE COPYRIGHT OWNER OR CONTRIBUTORS BE
 * LIABLE FOR ANY DIRECT, INDIRECT, INCIDENTAL, SPECIAL, EXEMPLARY, OR
 * CONSEQUENTIAL DAMAGES (INCLUDING, BUT NOT LIMITED TO, PROCUREMENT OF
 * SUBSTITUTE GOODS OR SERVICES; LOSS OF USE, DATA, OR PROFITS; OR BUSINESS
 * INTERRUPTION) HOWEVER CAUSED AND ON ANY THEORY OF LIABILITY, WHETHER IN
 * CONTRACT, STRICT LIABILITY, OR TORT (INCLUDING NEGLIGENCE OR OTHERWISE)
 * ARISING IN ANY WAY OUT OF THE USE OF THIS SOFTWARE, EVEN IF ADVISED OF THE
 * POSSIBILITY OF SUCH DAMAGE.
 */

/* SDS allocator selection.
 *
 * This file is used in order to change the SDS allocator at compile time.
 * Just define the following defines to what you want to use. Also add
 * the include of your alternate allocator if needed (not needed in order
 * to use the default libc allocator). */

<<<<<<< HEAD
=======
#if defined(__MACH__) || defined(__FreeBSD__)
#include <stdlib.h>
#else
#include <malloc.h>
#endif
//#include "zmalloc.h"
>>>>>>> 0c39d3bf
#define s_malloc malloc
#define s_realloc realloc
#define s_free free<|MERGE_RESOLUTION|>--- conflicted
+++ resolved
@@ -37,15 +37,12 @@
  * the include of your alternate allocator if needed (not needed in order
  * to use the default libc allocator). */
 
-<<<<<<< HEAD
-=======
 #if defined(__MACH__) || defined(__FreeBSD__)
 #include <stdlib.h>
 #else
 #include <malloc.h>
 #endif
 //#include "zmalloc.h"
->>>>>>> 0c39d3bf
 #define s_malloc malloc
 #define s_realloc realloc
 #define s_free free